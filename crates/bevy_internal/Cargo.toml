[package]
name = "bevy_internal"
version = "0.16.0-dev"
edition = "2024"
description = "An internal Bevy crate used to facilitate optional dynamic linking via the 'dynamic_linking' feature"
homepage = "https://bevyengine.org"
repository = "https://github.com/bevyengine/bevy"
license = "MIT OR Apache-2.0"
keywords = ["game", "engine", "gamedev", "graphics", "bevy"]
categories = ["game-engines", "graphics", "gui", "rendering"]

[features]
trace = [
  "bevy_app/trace",
  "bevy_asset?/trace",
  "bevy_core_pipeline?/trace",
  "bevy_anti_aliasing?/trace",
  "bevy_ecs/trace",
  "bevy_log/trace",
  "bevy_render?/trace",
  "bevy_render_3d?/trace",
  "bevy_winit?/trace",
]
trace_chrome = ["bevy_log/tracing-chrome"]
trace_tracy = ["bevy_render?/tracing-tracy", "bevy_log/tracing-tracy"]
trace_tracy_memory = ["bevy_log/trace_tracy_memory"]
detailed_trace = ["bevy_ecs/detailed_trace", "bevy_render?/detailed_trace"]

sysinfo_plugin = ["bevy_diagnostic/sysinfo_plugin"]

# Texture formats that have specific rendering support (HDR enabled by default)
basis-universal = ["bevy_image/basis-universal", "bevy_render/basis-universal"]
exr = ["bevy_image/exr", "bevy_render/exr"]
hdr = ["bevy_image/hdr", "bevy_render/hdr"]
ktx2 = ["bevy_image/ktx2", "bevy_render/ktx2"]

# For ktx2 supercompression
zlib = ["bevy_image/zlib"]
zstd = ["bevy_image/zstd"]

# Image format support (PNG enabled by default)
bmp = ["bevy_image/bmp"]
ff = ["bevy_image/ff"]
gif = ["bevy_image/gif"]
ico = ["bevy_image/ico"]
jpeg = ["bevy_image/jpeg"]
png = ["bevy_image/png"]
pnm = ["bevy_image/pnm"]
qoi = ["bevy_image/qoi"]
tga = ["bevy_image/tga"]
tiff = ["bevy_image/tiff"]
webp = ["bevy_image/webp"]
dds = ["bevy_image/dds"]

# Enable SPIR-V passthrough
spirv_shader_passthrough = ["bevy_render/spirv_shader_passthrough"]

# Statically linked DXC shader compiler for DirectX 12
# TODO: When wgpu switches to DirectX 12 instead of Vulkan by default on windows, make this a default feature
statically-linked-dxc = ["bevy_render/statically-linked-dxc"]

# Include tonemapping LUT KTX2 files.
tonemapping_luts = ["bevy_core_pipeline/tonemapping_luts"]

# Include SMAA LUT KTX2 Files
smaa_luts = ["bevy_anti_aliasing/smaa_luts"]

# Audio format support (vorbis is enabled by default)
flac = ["bevy_audio/flac"]
mp3 = ["bevy_audio/mp3"]
vorbis = ["bevy_audio/vorbis"]
wav = ["bevy_audio/wav"]
minimp3 = ["bevy_audio/minimp3"]
symphonia-aac = ["bevy_audio/symphonia-aac"]
symphonia-all = ["bevy_audio/symphonia-all"]
symphonia-flac = ["bevy_audio/symphonia-flac"]
symphonia-isomp4 = ["bevy_audio/symphonia-isomp4"]
symphonia-vorbis = ["bevy_audio/symphonia-vorbis"]
symphonia-wav = ["bevy_audio/symphonia-wav"]

# Shader formats
shader_format_glsl = [
  "bevy_render/shader_format_glsl",
  "bevy_render_3d?/shader_format_glsl",
]
shader_format_spirv = ["bevy_render/shader_format_spirv"]
shader_format_wesl = ["bevy_render/shader_format_wesl"]

serialize = [
  "bevy_a11y?/serialize",
  "bevy_color?/serialize",
  "bevy_ecs/serialize",
  "bevy_image?/serialize",
  "bevy_input/serialize",
  "bevy_math/serialize",
  "bevy_scene?/serialize",
  "bevy_time/serialize",
  "bevy_transform/serialize",
  "bevy_ui?/serialize",
  "bevy_window?/serialize",
  "bevy_winit?/serialize",
  "bevy_platform_support/serialize",
]
multi_threaded = [
  "std",
  "bevy_asset?/multi_threaded",
  "bevy_ecs/multi_threaded",
  "bevy_render?/multi_threaded",
  "bevy_tasks/multi_threaded",
]
async-io = ["std", "bevy_tasks/async-io"]

# Display server protocol support (X11 is enabled by default)
wayland = ["bevy_winit/wayland"]
x11 = ["bevy_winit/x11"]

# Android activity support (choose one)
android-native-activity = ["bevy_winit/android-native-activity"]
android-game-activity = ["bevy_winit/android-game-activity"]

# Transmission textures in `StandardMaterial`:
pbr_transmission_textures = [
  "bevy_pbr?/pbr_transmission_textures",
  "bevy_gltf?/pbr_transmission_textures",
]

# Multi-layer material textures in `StandardMaterial`:
pbr_multi_layer_material_textures = [
  "bevy_pbr?/pbr_multi_layer_material_textures",
  "bevy_gltf?/pbr_multi_layer_material_textures",
]

# Anisotropy texture in `StandardMaterial`:
pbr_anisotropy_texture = [
  "bevy_pbr?/pbr_anisotropy_texture",
  "bevy_gltf?/pbr_anisotropy_texture",
]

# Percentage-closer soft shadows
experimental_pcss = ["bevy_render_3d?/experimental_pcss"]

# Specular textures in `StandardMaterial`:
pbr_specular_textures = [
  "bevy_pbr?/pbr_specular_textures",
  "bevy_gltf?/pbr_specular_textures",
]

# Optimise for WebGL2
webgl = [
  "bevy_core_pipeline?/webgl",
  "bevy_anti_aliasing?/webgl",
  "bevy_render?/webgl",
  "bevy_render_3d?/webgl",
  "bevy_gizmos?/webgl",
  "bevy_sprite?/webgl",
]

webgpu = [
  "bevy_core_pipeline?/webgpu",
  "bevy_anti_aliasing?/webgpu",
  "bevy_render?/webgpu",
  "bevy_render_3d?/webgpu",
  "bevy_gizmos?/webgpu",
  "bevy_sprite?/webgpu",
]

# enable systems that allow for automated testing on CI
bevy_ci_testing = ["bevy_dev_tools/bevy_ci_testing", "bevy_render?/ci_limits"]

# Enable animation support, and glTF animation loading
animation = ["bevy_animation", "bevy_gltf?/bevy_animation"]

bevy_sprite = ["dep:bevy_sprite", "bevy_gizmos?/bevy_sprite", "bevy_image"]
bevy_pbr = ["dep:bevy_pbr", "bevy_image"]
bevy_window = ["dep:bevy_window", "dep:bevy_a11y"]
bevy_core_pipeline = ["dep:bevy_core_pipeline", "bevy_image"]
bevy_anti_aliasing = ["dep:bevy_anti_aliasing", "bevy_image"]
bevy_gizmos = ["dep:bevy_gizmos", "bevy_image"]
bevy_gltf = ["dep:bevy_gltf", "bevy_image"]
bevy_ui = ["dep:bevy_ui", "bevy_image"]
bevy_image = ["dep:bevy_image"]

# Used to disable code that is unsupported when Bevy is dynamically linked
dynamic_linking = ["bevy_diagnostic/dynamic_linking"]

# Enable using a shared stdlib for cxx on Android.
android_shared_stdcxx = ["bevy_audio/android_shared_stdcxx"]

# Enable AccessKit on Unix backends (currently only works with experimental
# screen readers and forks.)
accesskit_unix = ["bevy_winit/accesskit_unix"]

bevy_text = ["dep:bevy_text", "bevy_image"]

bevy_render = [
  "dep:bevy_render",
  "bevy_scene?/bevy_render",
  "bevy_gizmos?/bevy_render",
  "bevy_image",
  "bevy_color/wgpu-types",
  "bevy_color/encase",
]
bevy_render_3d = [
  "bevy_render",
  "dep:bevy_render_3d",
  "bevy_gizmos?/bevy_render_3d",
]
<<<<<<< HEAD
bevy_volumetrics = ["dep:bevy_volumetrics"]
=======
bevy_atmosphere = ["dep:bevy_atmosphere"]
>>>>>>> 7a5c4278

# Enable assertions to check the validity of parameters passed to glam
glam_assert = ["bevy_math/glam_assert"]

# Enable assertions in debug builds to check the validity of parameters passed to glam
debug_glam_assert = ["bevy_math/debug_glam_assert"]

default_font = ["bevy_text?/default_font"]

# Enables the built-in asset processor for processed assets.
asset_processor = ["bevy_asset?/asset_processor"]

# Enables watching the filesystem for Bevy Asset hot-reloading
file_watcher = ["bevy_asset?/file_watcher"]

# Enables watching embedded files for Bevy Asset hot-reloading
embedded_watcher = ["bevy_asset?/embedded_watcher"]

# Enable system stepping support
bevy_debug_stepping = [
  "bevy_ecs/bevy_debug_stepping",
  "bevy_app/bevy_debug_stepping",
]

# Enables the meshlet renderer for dense high-poly scenes (experimental)
meshlet = ["bevy_render_3d?/meshlet", "bevy_pbr?/meshlet"]

# Enables processing meshes into meshlet meshes for bevy_render_3d
meshlet_processor = ["bevy_render_3d?/meshlet"]

# Provides a collection of developer tools
bevy_dev_tools = ["dep:bevy_dev_tools"]

# Enable support for the Bevy Remote Protocol
bevy_remote = ["dep:bevy_remote", "serialize"]

# Provides picking functionality
bevy_picking = ["dep:bevy_picking"]

# Provides a mesh picking backend
bevy_mesh_picking_backend = [
  "bevy_picking",
  "bevy_picking/bevy_mesh_picking_backend",
]

# Provides a sprite picking backend
bevy_sprite_picking_backend = [
  "bevy_picking",
  "bevy_sprite/bevy_sprite_picking_backend",
]

# Provides a UI picking backend
bevy_ui_picking_backend = ["bevy_picking", "bevy_ui/bevy_ui_picking_backend"]

# Provides a UI debug overlay
bevy_ui_debug = ["bevy_ui?/bevy_ui_debug"]

# Enable built in global state machines
bevy_state = ["dep:bevy_state"]

# Enables source location tracking for change detection, which can assist with debugging
track_location = ["bevy_ecs/track_location"]

# Enable function reflection
reflect_functions = [
  "bevy_reflect/functions",
  "bevy_app/reflect_functions",
  "bevy_ecs/reflect_functions",
]

# Enable documentation reflection
reflect_documentation = ["bevy_reflect/documentation"]

# Enable winit custom cursor support
custom_cursor = ["bevy_winit/custom_cursor"]

# Experimental support for nodes that are ignored for UI layouting
ghost_nodes = ["bevy_ui/ghost_nodes"]

# Use the configurable global error handler as the default error handler.
configurable_error_handler = ["bevy_ecs/configurable_error_handler"]

# Allows access to the `std` crate. Enabling this feature will prevent compilation
# on `no_std` targets, but provides access to certain additional features on
# supported platforms.
std = [
  "bevy_a11y?/std",
  "bevy_app/std",
  "bevy_color?/std",
  "bevy_diagnostic/std",
  "bevy_ecs/std",
  "bevy_input/std",
  "bevy_input_focus?/std",
  "bevy_math/std",
  "bevy_platform_support/std",
  "bevy_reflect/std",
  "bevy_render_3d?/std",
  "bevy_atmosphere?/std",
  "bevy_state?/std",
  "bevy_time/std",
  "bevy_transform/std",
  "bevy_utils/std",
  "bevy_tasks/std",
  "bevy_window?/std",
]

# `critical-section` provides the building blocks for synchronization primitives
# on all platforms, including `no_std`.
critical-section = [
  "bevy_a11y?/critical-section",
  "bevy_app/critical-section",
  "bevy_diagnostic/critical-section",
  "bevy_ecs/critical-section",
  "bevy_input/critical-section",
  "bevy_input_focus?/critical-section",
  "bevy_platform_support/critical-section",
  "bevy_reflect/critical-section",
  "bevy_state?/critical-section",
  "bevy_time/critical-section",
  "bevy_utils/critical-section",
  "bevy_tasks/critical-section",
]

# Uses the `libm` maths library instead of the one provided in `std` and `core`.
libm = [
  "bevy_color?/libm",
  "bevy_input/libm",
  "bevy_input_focus?/libm",
  "bevy_math/libm",
  "bevy_transform/libm",
  "bevy_window?/libm",
]

# Uses `async-executor` as a task execution backend.
# This backend is incompatible with `no_std` targets.
async_executor = [
  "std",
  "bevy_tasks/async_executor",
  "bevy_ecs/async_executor",
  "bevy_transform/async_executor",
]

# Enables use of browser APIs.
# Note this is currently only applicable on `wasm32` architectures.
web = [
  "bevy_app/web",
  "bevy_platform_support/web",
  "bevy_reflect/web",
  "bevy_tasks/web",
]

[dependencies]
# bevy (no_std)
bevy_app = { path = "../bevy_app", version = "0.16.0-dev", default-features = false, features = [
  "bevy_reflect",
] }
bevy_derive = { path = "../bevy_derive", version = "0.16.0-dev", default-features = false }
bevy_diagnostic = { path = "../bevy_diagnostic", version = "0.16.0-dev", default-features = false }
bevy_ecs = { path = "../bevy_ecs", version = "0.16.0-dev", default-features = false, features = [
  "bevy_reflect",
] }
bevy_input = { path = "../bevy_input", version = "0.16.0-dev", default-features = false, features = [
  "bevy_reflect",
] }
bevy_math = { path = "../bevy_math", version = "0.16.0-dev", default-features = false, features = [
  "bevy_reflect",
  "nostd-libm",
] }
bevy_platform_support = { path = "../bevy_platform_support", version = "0.16.0-dev", default-features = false, features = [
  "alloc",
] }
bevy_ptr = { path = "../bevy_ptr", version = "0.16.0-dev", default-features = false }
bevy_reflect = { path = "../bevy_reflect", version = "0.16.0-dev", default-features = false, features = [
  "smallvec",
] }
bevy_time = { path = "../bevy_time", version = "0.16.0-dev", default-features = false, features = [
  "bevy_reflect",
] }
bevy_transform = { path = "../bevy_transform", version = "0.16.0-dev", default-features = false, features = [
  "bevy-support",
  "bevy_reflect",
] }
bevy_utils = { path = "../bevy_utils", version = "0.16.0-dev", default-features = false, features = [
  "alloc",
] }
bevy_tasks = { path = "../bevy_tasks", version = "0.16.0-dev", default-features = false }

# bevy (std required)
bevy_log = { path = "../bevy_log", version = "0.16.0-dev", optional = true }

# bevy (optional)
bevy_a11y = { path = "../bevy_a11y", optional = true, version = "0.16.0-dev", features = [
  "bevy_reflect",
] }
bevy_animation = { path = "../bevy_animation", optional = true, version = "0.16.0-dev" }
bevy_asset = { path = "../bevy_asset", optional = true, version = "0.16.0-dev" }
bevy_audio = { path = "../bevy_audio", optional = true, version = "0.16.0-dev" }
bevy_color = { path = "../bevy_color", optional = true, version = "0.16.0-dev", default-features = false, features = [
  "alloc",
  "bevy_reflect",
] }
bevy_core_pipeline = { path = "../bevy_core_pipeline", optional = true, version = "0.16.0-dev" }
bevy_anti_aliasing = { path = "../bevy_anti_aliasing", optional = true, version = "0.16.0-dev" }
bevy_dev_tools = { path = "../bevy_dev_tools", optional = true, version = "0.16.0-dev" }
bevy_gilrs = { path = "../bevy_gilrs", optional = true, version = "0.16.0-dev" }
bevy_gizmos = { path = "../bevy_gizmos", optional = true, version = "0.16.0-dev", default-features = false }
bevy_gltf = { path = "../bevy_gltf", optional = true, version = "0.16.0-dev" }
bevy_image = { path = "../bevy_image", optional = true, version = "0.16.0-dev" }
bevy_input_focus = { path = "../bevy_input_focus", optional = true, version = "0.16.0-dev", default-features = false, features = [
  "bevy_reflect",
] }
bevy_pbr = { path = "../bevy_pbr", optional = true, version = "0.16.0-dev" }
bevy_picking = { path = "../bevy_picking", optional = true, version = "0.16.0-dev" }
bevy_remote = { path = "../bevy_remote", optional = true, version = "0.16.0-dev" }
bevy_render = { path = "../bevy_render", optional = true, version = "0.16.0-dev" }
bevy_render_3d = { path = "../bevy_render_3d", optional = true, version = "0.16.0-dev" }
<<<<<<< HEAD
bevy_volumetrics = { path = "../bevy_volumetrics", optional = true, version = "0.16.0-dev" }
=======
bevy_atmosphere = { path = "../bevy_atmosphere", optional = true, version = "0.16.0-dev" }
>>>>>>> 7a5c4278
bevy_scene = { path = "../bevy_scene", optional = true, version = "0.16.0-dev" }
bevy_sprite = { path = "../bevy_sprite", optional = true, version = "0.16.0-dev" }
bevy_state = { path = "../bevy_state", optional = true, version = "0.16.0-dev", default-features = false, features = [
  "bevy_app",
  "bevy_reflect",
] }
bevy_text = { path = "../bevy_text", optional = true, version = "0.16.0-dev" }
bevy_ui = { path = "../bevy_ui", optional = true, version = "0.16.0-dev" }
bevy_window = { path = "../bevy_window", optional = true, version = "0.16.0-dev", default-features = false, features = [
  "bevy_reflect",
] }
bevy_winit = { path = "../bevy_winit", optional = true, version = "0.16.0-dev", default-features = false }

[lints]
workspace = true

[package.metadata.docs.rs]
rustdoc-args = ["-Zunstable-options", "--generate-link-to-definition"]
all-features = true<|MERGE_RESOLUTION|>--- conflicted
+++ resolved
@@ -205,11 +205,8 @@
   "dep:bevy_render_3d",
   "bevy_gizmos?/bevy_render_3d",
 ]
-<<<<<<< HEAD
 bevy_volumetrics = ["dep:bevy_volumetrics"]
-=======
 bevy_atmosphere = ["dep:bevy_atmosphere"]
->>>>>>> 7a5c4278
 
 # Enable assertions to check the validity of parameters passed to glam
 glam_assert = ["bevy_math/glam_assert"]
@@ -426,11 +423,8 @@
 bevy_remote = { path = "../bevy_remote", optional = true, version = "0.16.0-dev" }
 bevy_render = { path = "../bevy_render", optional = true, version = "0.16.0-dev" }
 bevy_render_3d = { path = "../bevy_render_3d", optional = true, version = "0.16.0-dev" }
-<<<<<<< HEAD
 bevy_volumetrics = { path = "../bevy_volumetrics", optional = true, version = "0.16.0-dev" }
-=======
 bevy_atmosphere = { path = "../bevy_atmosphere", optional = true, version = "0.16.0-dev" }
->>>>>>> 7a5c4278
 bevy_scene = { path = "../bevy_scene", optional = true, version = "0.16.0-dev" }
 bevy_sprite = { path = "../bevy_sprite", optional = true, version = "0.16.0-dev" }
 bevy_state = { path = "../bevy_state", optional = true, version = "0.16.0-dev", default-features = false, features = [

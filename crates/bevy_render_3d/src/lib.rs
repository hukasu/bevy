--- conflicted
+++ resolved
@@ -251,7 +251,6 @@
             .init_resource::<DirectionalLightShadowMap>()
             .init_resource::<PointLightShadowMap>()
             .register_type::<DefaultOpaqueRendererMethod>()
-<<<<<<< HEAD
             .init_resource::<DefaultOpaqueRendererMethod>();
         #[cfg(feature = "volumetric_light")]
         app.register_type::<VolumetricLight>();
@@ -287,52 +286,6 @@
             (
                 SimulationLightSystems::AddClusters,
                 SimulationLightSystems::AssignLightsToClusters,
-=======
-            .init_resource::<DefaultOpaqueRendererMethod>()
-            .add_plugins((
-                MeshRenderPlugin {
-                    use_gpu_instance_buffer_builder: self.use_gpu_instance_buffer_builder,
-                    debug_flags: self.debug_flags,
-                },
-                ScreenSpaceAmbientOcclusionPlugin,
-                ExtractResourcePlugin::<AmbientLight>::default(),
-                FogPlugin,
-                ExtractResourcePlugin::<DefaultOpaqueRendererMethod>::default(),
-                ExtractComponentPlugin::<ShadowFilteringMethod>::default(),
-                LightmapPlugin,
-                LightProbePlugin,
-                PbrProjectionPlugin,
-                GpuMeshPreprocessPlugin {
-                    use_gpu_instance_buffer_builder: self.use_gpu_instance_buffer_builder,
-                },
-                VolumetricFogPlugin,
-                ScreenSpaceReflectionsPlugin,
-                ClusteredDecalPlugin,
-            ))
-            .add_plugins((
-                SyncComponentPlugin::<DirectionalLight>::default(),
-                SyncComponentPlugin::<PointLight>::default(),
-                SyncComponentPlugin::<SpotLight>::default(),
-                ExtractComponentPlugin::<AmbientLight>::default(),
-            ))
-            .configure_sets(
-                PostUpdate,
-                (
-                    SimulationLightSystems::AddClusters,
-                    SimulationLightSystems::AssignLightsToClusters,
-                )
-                    .chain(),
-            )
-            .configure_sets(
-                PostUpdate,
-                SimulationLightSystems::UpdateDirectionalLightCascades
-                    .ambiguous_with(SimulationLightSystems::UpdateDirectionalLightCascades),
-            )
-            .configure_sets(
-                PostUpdate,
-                SimulationLightSystems::CheckLightVisibility
-                    .ambiguous_with(SimulationLightSystems::CheckLightVisibility),
->>>>>>> 7a5c4278
             )
                 .chain(),
         )
